// Copyright (c) Microsoft. All rights reserved.
// Licensed under the MIT license. See LICENSE file in the project root for full license information.

using System;
using System.Collections.Generic;
using System.Text;
using System.Threading;
using System.Diagnostics;
using System.IO;
using System.Collections.Specialized;
using System.Collections;
using System.Threading.Tasks;
using System.Globalization;
using System.Runtime.InteropServices;

namespace MICore
{
    public class PipeTransport : StreamTransport
    {
        private Process _process;
        private StreamReader _stdErrReader;
        private int _remainingReaders;
        private ManualResetEvent _allReadersDone = new ManualResetEvent(false);
        private bool _killOnClose;
        private bool _filterStderr;
        private int _debuggerPid = -1;
        private string _pipePath;
        private string _cmdArgs;

        public PipeTransport(bool killOnClose = false, bool filterStderr = false, bool filterStdout = false) : base(filterStdout)
        {
            _killOnClose = killOnClose;
            _filterStderr = filterStderr;
        }

        public bool Interrupt(int pid)
        {
            if (_cmdArgs == null)
            {
                return false;
            }

            try
            {
                Process proc = new Process();
                string killCmd = string.Format(CultureInfo.InvariantCulture, "kill -2 {0}", pid);
                proc.StartInfo.FileName = _pipePath;
                proc.StartInfo.Arguments = string.Format(CultureInfo.InvariantCulture, _cmdArgs, killCmd);
                proc.StartInfo.WorkingDirectory = System.IO.Path.GetDirectoryName(_pipePath);
                proc.EnableRaisingEvents = false;
                proc.StartInfo.RedirectStandardInput = false;
                proc.StartInfo.RedirectStandardOutput = true;
                proc.StartInfo.RedirectStandardError = true;
                proc.StartInfo.UseShellExecute = false;
                proc.StartInfo.CreateNoWindow = true;
                proc.Start();
                AsyncReadFromStream(proc.StandardOutput, (s) => { if (!string.IsNullOrWhiteSpace(s)) this.Callback.OnStdOutLine(s); });
                AsyncReadFromStream(proc.StandardError, (s) => { if (!string.IsNullOrWhiteSpace(s)) this.Callback.OnStdErrorLine(s); });
                proc.WaitForExit();
                if (proc.ExitCode != 0)
                {
                    this.Callback.OnStdErrorLine(string.Format(CultureInfo.InvariantCulture, MICoreResources.Warn_ProcessExit, _pipePath, proc.ExitCode));
                }
            }
            catch (Exception e)
            {
                this.Callback.OnStdErrorLine(string.Format(CultureInfo.InvariantCulture, MICoreResources.Warn_ProcessException, _pipePath, e.Message));
                return false;
            }
            return true;
        }

        protected override string GetThreadName()
        {
            return "MI.PipeTransport";
        }

        /// <summary>
        /// The value of this property reflects the pid for the debugger running
        /// locally.
        /// </summary>
        public override int DebuggerPid
        {
            get
            {
                return _debuggerPid;
            }
        }

        protected virtual void InitProcess(Process proc, out StreamReader stdout, out StreamWriter stdin)
        {
            _process = proc;

            _process.EnableRaisingEvents = true;
            _process.Exited += OnProcessExit;

            _process.StartInfo.RedirectStandardInput = true;
            _process.StartInfo.RedirectStandardOutput = true;
            _process.StartInfo.RedirectStandardError = true;
            _process.StartInfo.UseShellExecute = false;
            _process.StartInfo.CreateNoWindow = true;

            lock (_process)
            {
                this.Callback.AppendToInitializationLog(string.Format(CultureInfo.InvariantCulture, "Starting: \"{0}\" {1}", _process.StartInfo.FileName, _process.StartInfo.Arguments));
                _process.Start();

                _debuggerPid = _process.Id;
                stdout = _process.StandardOutput;
                stdin = _process.StandardInput;
                _stdErrReader = _process.StandardError;
                _remainingReaders = 2;

                AsyncReadFromStdError();
            }
        }

        public override void InitStreams(LaunchOptions options, out StreamReader reader, out StreamWriter writer)
        {
            PipeLaunchOptions pipeOptions = (PipeLaunchOptions)options;

            if (!LocalLaunchOptions.CheckDirectoryPath(pipeOptions.PipeCwd))
            {
                throw new ArgumentException(String.Format(CultureInfo.CurrentCulture, MICoreResources.Error_InvalidLocalDirectoryPath, pipeOptions.PipeCwd));
            }

            if (!LocalLaunchOptions.CheckFilePath(pipeOptions.PipePath))
            {
                throw new ArgumentException(String.Format(CultureInfo.CurrentCulture, MICoreResources.Error_InvalidLocalExePath, pipeOptions.PipePath));
            }

            _cmdArgs = pipeOptions.PipeCommandArguments;

            Process proc = new Process();
            _pipePath = pipeOptions.PipePath;
            proc.StartInfo.FileName = pipeOptions.PipePath;
            proc.StartInfo.Arguments = pipeOptions.PipeArguments;
            proc.StartInfo.WorkingDirectory = pipeOptions.PipeCwd;
<<<<<<< HEAD

            foreach (EnvironmentEntry entry in pipeOptions.PipeEnvironment)
            {
                proc.StartInfo.SetEnvironmentVariable(entry.Name, entry.Value);
            }
=======
>>>>>>> 03f1e1b8

            InitProcess(proc, out reader, out writer);
        }

        private void KillChildren(List<Tuple<int,int>> processes, int pid)
        {
            processes.ForEach((p) =>
            {
                if (p.Item2 == pid)
                {
                    KillChildren(processes, p.Item1);
                    var k = Process.Start("/bin/kill", String.Format(CultureInfo.InvariantCulture, "-9 {0}", p.Item1));
                    k.WaitForExit();
                }
            });
        }

        private void KillProcess(Process p)
        {
            bool isLinux = PlatformUtilities.IsLinux();
            bool isOSX = PlatformUtilities.IsOSX();
            if (isLinux || isOSX)
            {
                // On linux run 'ps -x -o "%p %P"' (similarly on Mac), which generates a list of the process ids (%p) and parent process ids (%P).
                // Using this list, issue a 'kill' command for each child process. Kill the children (recursively) to eliminate
                // the entire process tree rooted at p. 
                Process ps = new Process();
                ps.StartInfo.FileName ="/bin/ps";
                ps.StartInfo.Arguments = isLinux ? "-x -o \"%p %P\"" : "-x -o \"pid ppid\"";
                ps.StartInfo.RedirectStandardOutput = true;
                ps.StartInfo.UseShellExecute = false;
                ps.Start();
                string line;
                List<Tuple<int, int>> processAndParent = new List<Tuple<int, int>>();
                char[] whitespace = new char[] { ' ', '\t' };
                while ((line = ps.StandardOutput.ReadLine()) != null)
                {
                    line = line.Trim();
                    int id, pid;
                    if (Int32.TryParse(line.Substring(0, line.IndexOfAny(whitespace)), NumberStyles.Integer, CultureInfo.InvariantCulture, out id)
                        && Int32.TryParse(line.Substring(line.IndexOfAny(whitespace)).Trim(), NumberStyles.Integer, CultureInfo.InvariantCulture, out pid))
                    {
                        processAndParent.Add(new Tuple<int, int>(id, pid));
                    }
                }
                KillChildren(processAndParent, p.Id);
            }
            if (!p.HasExited)
            {
                p.Kill();
            }
        }

        public override void Close()
        {
            if (_writer != null)
            {
                try
                {
                    Echo("logout");
                }
                catch (Exception)
                {
                    // Ignore errors if logout couldn't be written
                }
            }

            base.Close();

            if (_stdErrReader != null)
            {
                _stdErrReader.Dispose();
            }

            _allReadersDone.Set();

            if (_process != null)
            {
                _process.EnableRaisingEvents = false;
                _process.Exited -= OnProcessExit;
                if (_killOnClose && !_process.HasExited)
                {
                    try {
                        KillProcess(_process);
                    }
                    catch
                    {
                    }
                }
                _process.Dispose();
            }
        }

        protected override void OnReadStreamAborted()
        {
            DecrementReaders();

            try
            {
                if (_process.WaitForExit(1000))
                {
                    // If the pipe process has already exited, or is just about to exit, we want to send the abort event from OnProcessExit
                    // instead of from here since that will have access to stderr
                    return;
                }
            }
            catch (InvalidOperationException)
            {
                Debug.Assert(IsClosed);
                return; // already closed
            }

            base.OnReadStreamAborted();
        }

        private async void AsyncReadFromStream(StreamReader stream, Action<string> lineHandler)
        {
            try
            {
                while (true)
                {
                    string line = await stream.ReadLineAsync();
                    if (line == null)
                        break;

                    lineHandler(line);
                }
            }
            catch (Exception)
            {
                // If anything goes wrong, don't crash VS
            }
        }

        private async void AsyncReadFromStdError()
        {
            try
            {
                while (true)
                {
                    string line = await _stdErrReader.ReadLineAsync();
                    if (line == null)
                        break;

                    if (_filterStderr)
                    {
                        line = FilterLine(line);
                    }

                    if (!string.IsNullOrWhiteSpace(line))
                    {
                        this.Callback.OnStdErrorLine(line);
                    }
                }
            }
            catch (Exception)
            {
                // If anything goes wrong, don't crash VS
            }

            DecrementReaders();
        }

        /// <summary>
        /// Called when either the stderr or the stdout reader exits. Used to synchronize between obtaining stderr/stdout content and the target process exiting.
        /// </summary>
        private void DecrementReaders()
        {
            if (Interlocked.Decrement(ref _remainingReaders) == 0)
            {
                _allReadersDone.Set();
            }
        }

        private void OnProcessExit(object sender, EventArgs e)
        {
            // Wait until 'Init' gets a chance to set m_Reader/m_Writer before sending up the debugger exit event
            if (_reader == null || _writer == null)
            {
                lock (_process)
                {
                    if (_reader == null || _writer == null)
                    {
                        return; // something went wrong and these are still null, ignore process exit
                    }
                }
            }

            // Wait for a bit to get all the stderr/stdout text. We can't wait too long on this since it is possble that
            // this pipe might still be arround if the the process we started kicked off other processes that still have
            // our pipe.
            _allReadersDone.WaitOne(100);

            if (!this.IsClosed)
            {
                // We are sometimes seeing m_process throw InvalidOperationExceptions by the time we get here. 
                // Attempt to get the real exit code, if we can't, still log the message with unknown exit code.
                string exitCode = null;
                try
                {
                    exitCode = string.Format(CultureInfo.InvariantCulture, "{0} (0x{0:X})", _process.ExitCode);
                }
                catch (InvalidOperationException)
                {
                }
                this.Callback.AppendToInitializationLog(string.Format(CultureInfo.InvariantCulture, "\"{0}\" exited with code {1}.", _process.StartInfo.FileName, exitCode ?? "???"));


                try
                {
                    this.Callback.OnDebuggerProcessExit(exitCode);
                }
                catch
                {
                    // We have no exception back stop here, and we are trying to report failures. But if something goes wrong,
                    // lets not crash VS
                }
            }
        }
    }
}<|MERGE_RESOLUTION|>--- conflicted
+++ resolved
@@ -136,14 +136,11 @@
             proc.StartInfo.FileName = pipeOptions.PipePath;
             proc.StartInfo.Arguments = pipeOptions.PipeArguments;
             proc.StartInfo.WorkingDirectory = pipeOptions.PipeCwd;
-<<<<<<< HEAD
 
             foreach (EnvironmentEntry entry in pipeOptions.PipeEnvironment)
             {
                 proc.StartInfo.SetEnvironmentVariable(entry.Name, entry.Value);
             }
-=======
->>>>>>> 03f1e1b8
 
             InitProcess(proc, out reader, out writer);
         }
